--- conflicted
+++ resolved
@@ -9,8 +9,8 @@
         applicationId "com.fastnow.zenith"
         minSdkVersion 23
         targetSdkVersion 35
-        versionCode 1
-        versionName "1.0.0"
+        versionCode 100200
+        versionName "100.200"
         testInstrumentationRunner "androidx.test.runner.AndroidJUnitRunner"
         aaptOptions {
              // Files and dirs to omit from the packaged assets dir, modified to accommodate modern web apps.
@@ -24,19 +24,10 @@
             // Use default debug keystore
         }
         release {
-<<<<<<< HEAD
             storeFile file("keystore/my-upload-key.keystore")
             storePassword "123456"
             keyAlias "upload"
             keyPassword "123456"
-=======
-            if (project.hasProperty("MYAPP_UPLOAD_STORE_FILE")) {
-                storeFile file(MYAPP_UPLOAD_STORE_FILE)
-                storePassword MYAPP_UPLOAD_STORE_PASSWORD
-                keyAlias MYAPP_UPLOAD_KEY_ALIAS
-                keyPassword MYAPP_UPLOAD_KEY_PASSWORD
-            }
->>>>>>> 1a435a41
         }
     }
     
